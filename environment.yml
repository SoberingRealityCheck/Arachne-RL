name: arachne
channels:
  - defaults 
  - conda-forge 
dependencies:
  - python=3.13
  - pip=25.2
  - numpy=2.3.3
  - pybullet=3.25
  - gymnasium=0.28.1
<<<<<<< HEAD
  - tk
  - pip:
      - onshape-to-robot
      - stable_baselines3[extra]
=======
  - stable-baselines3=2.3.2
  - pip:
    - onshape-to-robot
    - stable_baselines3[extra]
>>>>>>> 57295656
<|MERGE_RESOLUTION|>--- conflicted
+++ resolved
@@ -8,14 +8,7 @@
   - numpy=2.3.3
   - pybullet=3.25
   - gymnasium=0.28.1
-<<<<<<< HEAD
-  - tk
-  - pip:
-      - onshape-to-robot
-      - stable_baselines3[extra]
-=======
   - stable-baselines3=2.3.2
   - pip:
     - onshape-to-robot
-    - stable_baselines3[extra]
->>>>>>> 57295656
+    - stable_baselines3[extra]