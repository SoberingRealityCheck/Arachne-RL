--- conflicted
+++ resolved
@@ -25,12 +25,7 @@
         'ACTION_LIMIT',
         'INITIAL_MOMENTUM',
         'TARGET_SPEED',
-<<<<<<< HEAD
-        'TARGET_HEIGHT',
-        'START_POSITION'
-=======
         
->>>>>>> 57295656
     ]
     params = {}
     for param in possible_params:
