# This script sets up a PyBullet-based reinforcement learning environment for a
# simple quadruped robot. The task is to reach and touch a green target box
# (specified by its center and size) within one episode (~30s by default),
# while staying upright and avoiding jumping.
#
# Dependencies:
#   pip install pybullet gymnasium stable-baselines3[extra]
#
# Notes:
# - The URDF file 'simple_quadruped.urdf' must be in the same directory.
# - Uses Stable-Baselines3 PPO as the baseline RL agent.

import os
import time
import math
import json
import numpy as np
import pybullet as p
import pybullet_data
import gymnasium as gym
import pandas as pd
import matplotlib.pyplot as plt

from gymnasium import spaces
from stable_baselines3 import PPO
from stable_baselines3.common.callbacks import CheckpointCallback

from ..utils import utils

from ..utils import config

from ..utils.kinematics import IK


'''
Ideal Structure:
            ______________           _____________      __________________ 
                train.py  |         | visualize.py |    |    test.py     |
           ----------------          --------|------    ----------------
                     \ _________________     |     ____________/
                                        \ ______ /
                                        | env.py |
                                         --------
 
 '''

# --- Helpful functions ---
def get_min_z(urdf_path):
    """
    Loads a URDF and returns the smallest Z coordinate of its combined bounding box.
    """
    p.connect(p.DIRECT)
    # Load the URDF file
    try:
        robot_id = p.loadURDF(urdf_path)
    except p.error as e:
        p.disconnect()
        raise FileNotFoundError(f"Failed to load URDF: {urdf_path}. Error: {e}")

    # Initialize min_z to a very large value
    min_z = 10

    # The base of the model is treated as link -1
    # Then, iterate through all other links (joints)
    num_joints = p.getNumJoints(robot_id)
    link_indices = [-1] + list(range(num_joints))

    for link_index in link_indices:
        # getAABB returns (min_coords, max_coords)
        aabb = p.getAABB(robot_id, link_index)
        aabb_min = aabb[0]
        current_min_z = aabb_min[2] # Z is the third coordinate (index 2)

        # Update the overall minimum Z value if the current link is lower
        if current_min_z < min_z:
            min_z = current_min_z
    p.disconnect()
    return min_z


# --- Custom Gymnasium Environment for our Robots ---
class BaseEnv(gym.Env):
    """
    A custom environment that wraps the PyBullet simulation for
    reinforcement learning.
    """
    metadata = {'render_modes': ['human'], 'render_fps': 240}

    # Change: init now accepts a target box (center and size).
    def __init__(self, 
                 render_mode=None, 
                 urdf_filename="simple_quadruped.urdf", 
                 start_position=[0, 0, 1],
                 target_speed = .5,):
        super(BaseEnv, self).__init__()
        '''
        This class implements the custom Gym environment for our robot RL training!
        '''

        self.urdf_filename = urdf_filename

        # Decide between PyBullet's GUI and Headless modes of operation
        if render_mode == 'human':
            self.physics_client = p.connect(p.GUI)
            self.debug_line_id = None  # To store the line ID for rendering
        else:
            self.physics_client = p.connect(p.DIRECT)

        # Environment constants
        self.time_step = 1.0 / 240.0
        self.episode_duration = 5.0  # Slightly longer to allow exploration
        self.steps_per_episode = int(self.episode_duration / self.time_step)
        self.action_force_limit = 50
        
        self.action_skip = 10

        params = utils.load_all_params(robot_name=os.path.splitext(os.path.basename(urdf_filename))[0])
        for param, value in params.items():
                setattr(self, param, value)
        # load parameters from config.py
        

        p.setAdditionalSearchPath(pybullet_data.getDataPath())
        p.setGravity(0, 0, -9.81)
        p.setPhysicsEngineParameter(fixedTimeStep=self.time_step)
        self.plane_id = p.loadURDF("plane.urdf")
        p.changeDynamics(bodyUniqueId=self.plane_id, 
                 linkIndex=-1,      # -1 for the base
                 lateralFriction=0.8)

        start_orientation = p.getQuaternionFromEuler([0, 0, 0])
        self.start_position = start_position
        self.robot_id = p.loadURDF(self.urdf_filename, self.start_position, start_orientation, useFixedBase=False,flags=p.URDF_USE_INERTIA_FROM_FILE)
        
        base_pos, _ = p.getBasePositionAndOrientation(self.robot_id)
        self.start_position = base_pos
        self.joint_limit = 1.57
        self.action_factor = self.joint_limit
        if self.ACTION_LIMIT >0:
            self.action_factor *= self.ACTION_LIMIT
        self.initialize_joints()

        # Define some stable 'home' position array for each joint (straight down, angle of 0)
        self.home_position = [0 for _ in self.joint_indices]
        if 'servobot' in urdf_filename:
            ik = IK()
            idle_cfg = ik.get_idle_cfg(height=0.18)
            self.home_position = [0]*len(self.joint_indices)
            for i in self.joint_indices:
                self.home_position[i] = idle_cfg[self.get_joint_name[i]]
        self.previous_action = np.zeros(self.action_space.shape)

        # Generate a random target velocity to start (in the x-y plane, with a 0 component in the z direction)
        self.target_speed = target_speed
        self.target_velocity = self.generate_random_target_velocity(target_speed)

        # Generate a random target turn to start (yaw angle in radians between -pi and pi)
        self.target_turn = self.generate_random_turn_vector()

        # Generate an initial momentum vector to start (in the x-y plane, with a 0 component in the z direction)
        self.initial_momentum_vector = self.generate_random_initial_momentum(strength=0.0)

        self.render_mode = render_mode
        self.reward_history = pd.DataFrame({'step_taken':[],'lin_vel':[], 'ang_vel':[], 'height':[], 'pose':[], 'action_rate':[], 'lin_vel_z':[], 'rp':[],'total':[]})
        time_now = pd.Timestamp.now().strftime("%Y%m%d_%H%M%S")
        self.reward_history_filename = f"history/reward_history_{time_now}.csv"
        self.reward_history.to_csv(self.reward_history_filename, index=False)

    def initialize_joints(self):
        self.joint_indices = []
        self.get_joint_name = {}
        num_joints = p.getNumJoints(self.robot_id)
        for i in range(num_joints):
            joint_info = p.getJointInfo(self.robot_id, i)
            self.get_joint_name[i] = joint_info[1].decode('utf-8')
            if joint_info[2] == p.JOINT_REVOLUTE:
                self.joint_indices.append(i)
            # restrict joint angles
            if len(joint_info) >= 9:
                self.joint_limit = min(self.joint_limit, joint_info[8],joint_info[9])
            # restrict action force limit based on joint max force if available
            if len(joint_info) >= 11:
                self.action_force_limit = min(self.action_force_limit, joint_info[10])
        self.action_space = spaces.Box(low=-1, high=1, shape=(num_joints,), dtype=np.float32)

        # Define the size of our observation space based on several components:
        # 1. Joint positions and velocities (2 values per joint)
        # 2. Base position (3), 
        # 3. Orientation (4), 
        # 4. Linear velocity (3), 
        # 5. Angular velocity (3),
        # 6. Cosine and Sine of joint angles (2 values per joint)
        # 7. Control Goal Velocity (3 values: x,y,z components)
        # 8. Control Goal Turn (1 value, in positive or negative radians/sec)
        obs_space_shape = (num_joints * 4) + 13 + 3 + 1
        self.observation_space = spaces.Box(low=-np.inf, high=np.inf, shape=(obs_space_shape,), dtype=np.float32)

    def _get_obs(self):
        '''
        Returns the agent's observation of the environment. 
        (This is basically the list of state variables the agent sees.)
        '''
        # Angles and velocities of all the joints
        joint_states = p.getJointStates(self.robot_id, self.joint_indices)
        joint_positions = [state[0] for state in joint_states]
        joint_velocities = [state[1] for state in joint_states]

        ## TESTING: ##
        # let's try adding in the cosine and sine values of these joint angles 
        # (This can help with angle wrapping issues)
        joint_cos = [math.cos(pos) for pos in joint_positions]
        joint_sin = [math.sin(pos) for pos in joint_positions]

        # Robot base (central body) 
        base_pos, base_orient = p.getBasePositionAndOrientation(self.robot_id)
        base_vel, base_angular_vel = p.getBaseVelocity(self.robot_id)
        
        # Get the goal velocity vector
        target_vel = self.target_velocity
        
        # Get the goal turn vector
        target_turn = self.target_turn

        # Compose the full observation vector and return it
        obs = np.concatenate([
            joint_positions, joint_velocities, joint_cos, joint_sin, base_pos, base_orient,
            base_vel, base_angular_vel, target_vel, [target_turn]
        ])
        return obs.astype(np.float32)

    def generate_random_target_velocity(self, target_speed):
        ''' Generates a random target velocity vector in the x-y plane with a 0 component in the z direction 
        and a maginitude between min_speed and max_speed '''
        angle = np.random.uniform(0, 2 * np.pi)
        # Have some variation in the target speed to make the policy more robust
        speed = np.random.uniform(target_speed - .25, target_speed + .25)
        return np.array([speed * np.cos(angle), speed * np.sin(angle), 0])

    def generate_random_turn_vector(self):
        ''' Generates a random turn command (yaw angle in radians/sec between -pi/2 and pi/2) '''
        theta = np.random.uniform(-np.pi/2, np.pi/2)
        return theta
    
    def generate_random_initial_momentum(self, strength):
        ''' Generates a random initial momentum vector in the x-y plane with a magnitude up to 'strength' '''
        angle = np.random.uniform(0, 2 * np.pi)
        momentum = np.random.uniform(0, strength)
        return np.array([momentum * np.cos(angle), momentum * np.sin(angle), 0])

    def reset(self, seed=None, options=None):
        super().reset(seed=seed)
        
        start_position = self.start_position
        start_orientation = p.getQuaternionFromEuler([0, 0, 0])
        p.resetBasePositionAndOrientation(self.robot_id, start_position, start_orientation)
        p.resetBaseVelocity(self.robot_id, linearVelocity=[0,0,0], angularVelocity=[0,0,0])

        for joint_index in self.joint_indices:
            p.resetJointState(self.robot_id, joint_index, targetValue=0, targetVelocity=0)
            p.setJointMotorControl2(
                self.robot_id, joint_index, p.POSITION_CONTROL, targetPosition=0, force=self.action_force_limit
            )

        self.steps_taken = 0


        # New target velocity for this episode
        self.target_velocity = self.generate_random_target_velocity(self.TARGET_SPEED)
        # New target orientation for this episode
        self.target_turn = self.generate_random_turn_vector()

        # New initial momentum for this episode
        self.initial_momentum_vector = self.generate_random_initial_momentum(strength=self.INITIAL_MOMENTUM)
        p.resetBaseVelocity(self.robot_id, linearVelocity=self.initial_momentum_vector.tolist(), angularVelocity=[0,0,0])

        
        observation = self._get_obs()
        info = self._get_info()
        if len(self.reward_history) >0:
            self.reward_history.to_csv(self.reward_history_filename, index=False,mode='a', header=False)
        self.reward_history = pd.DataFrame({'step_taken':[],'lin_vel':[], 'ang_vel':[], 'height':[], 'pose':[], 'action_rate':[], 'lin_vel_z':[], 'rp':[],'total':[]})
        return observation, info
    
    def calculate_step_reward_new(self, action, steps_taken=0):
        ''' 
        This function implements the reward function described in https://federicosarrocco.com/blog/Making-Quadrupeds-Learning-To-Walk
        '''

        # NEW WITH THIS VERSION: 
        # There should be some 'goal' velocity determined at the beginning of each episode to simulate control.
        # We should get that and use it to calculate a reward for movement in the target direction. 
        # There is no 'target box' in this setup - instead it's just trying to follow a velocity vector.
       
        # This target velocity should be fairly small (0.5 m/s?) to start with - 
        # perhaps we can increase the speed as the training progresses?

        # We also want to define a 'home' position for each joint (probably in the __init__ method) 
        # and punish actions that move too far away from it. This will keep the robot more stable.

        # Get position, orientation, velocity
        current_base_pos, current_base_orient = p.getBasePositionAndOrientation(self.robot_id)
        base_vel, base_angular_vel = p.getBaseVelocity(self.robot_id)
        target_vel = self.target_velocity

        # velocity commands
        target_angular_vel = self.target_turn * np.array([0,0,1])  # Yaw only
        target_z = self.start_position[2]

        is_fallen = current_base_pos[2] < 0.05

        ## Reward Components: ##
        # 1. Linear Velocity Tracking Reward
        r_lin_vel = self.FORWARD_VEL_WEIGHT * np.exp(-np.linalg.norm(np.array(base_vel) - np.array(target_vel))**2)
        # 2. Angular Velocity Tracking Reward
        r_ang_vel = self.ANGULAR_VEL_WEIGHT * np.exp(-np.linalg.norm(np.array(base_angular_vel) - np.array(target_angular_vel))**2 )
        # 3. Height Penalty
        r_height = -20*(current_base_pos[2] - target_z)**2
        # 4. Pose Similarity Penalty
        joint_states = p.getJointStates(self.robot_id, self.joint_indices)
        joint_positions = np.array([state[0] for state in joint_states])
        r_pose = -0.075*(np.linalg.norm(joint_positions - np.array(self.home_position))**2)
        # 5. Action Rate Penalty
        r_action_rate = -0.015*np.linalg.norm(action-self.previous_action)**2
        # 6. Vertical Velocity Penalty
        r_lin_vel_z = -0.2*base_vel[2]**2
        # 7. Roll and Pitch Penalty
        rot_matrix = p.getMatrixFromQuaternion(current_base_orient)
        z_direction = np.array([rot_matrix[6], rot_matrix[7], rot_matrix[8]])
        if not (0.99<np.linalg.norm(z_direction) < 1.01):
            raise ValueError("Z direction vector is not normalized!")
        r_rp = -0.4*(1 - z_direction[2])  # Not the same as the penalty described in the blog, but approximately the same when the robot is almost upright.
        # 8. Survival Reward
        r_survival = (self.SURVIVAL_WEIGHT * 1) if not is_fallen else 0.0
        # 9. Fallen Penalty
        r_fallen = -self.FALLEN_PENALTY if is_fallen else 0.0

        ## Calculate total reward:
<<<<<<< HEAD
        total_reward = (r_lin_vel+r_ang_vel+ r_height + r_pose + r_action_rate + r_lin_vel_z + r_rp + r_survival - r_fallen)
=======
        total_reward = (r_lin_vel+r_ang_vel+ r_height + r_pose + r_action_rate + r_lin_vel_z + r_rp)
        new_history = pd.DataFrame({'step_taken':[steps_taken],'lin_vel':[r_lin_vel], 'ang_vel':[r_ang_vel], 'height':[r_height], 'pose':[r_pose], 'action_rate':[r_action_rate], 'lin_vel_z':[r_lin_vel_z], 'rp':[r_rp],'total':[total_reward]})
        self.reward_history = pd.concat([self.reward_history,new_history], ignore_index=True)
>>>>>>> 5f53c2ef
        return total_reward
    
    def calculate_step_reward(self, action, steps_taken=0):
        ''' 
        This function is run for each physics step to calculate the reward earned by the robot during that step.
        '''

        # NEW WITH THIS VERSION: 
        # There should be some 'goal' velocity determined at the beginning of each episode to simulate control.
        # We should get that and use it to calculate a reward for movement in the target direction. 
        # There is no 'target box' in this setup - instead it's just trying to follow a velocity vector.
       
        # This target velocity should be fairly small (0.5 m/s?) to start with - 
        # perhaps we can increase the speed as the training progresses?

        # We also want to define a 'home' position for each joint (probably in the __init__ method) 
        # and punish actions that move too far away from it. This will keep the robot more stable.

        # Get position, turn, velocity
        current_base_pos, current_base_orient = p.getBasePositionAndOrientation(self.robot_id)
        base_vel, base_angular_vel = p.getBaseVelocity(self.robot_id)
        rot_matrix = p.getMatrixFromQuaternion(current_base_orient)
        local_up_vector = np.array([rot_matrix[2], rot_matrix[5], rot_matrix[8]])
        forward_vector = np.array([-rot_matrix[3],rot_matrix[0], rot_matrix[6]])

        # Get the target velocity and turn vectors
        target_vel = self.target_velocity
        target_turn = self.target_turn

        ## Reward Components: ##
        # - Velocity in target direction: get the component of the base velocity in the direction of the target velocity
        goal_component = np.dot(base_vel, target_vel) / (np.linalg.norm(target_vel) + 1e-6)
        # This should be positive if moving in the right direction, negative if moving away
        goal_velocity_reward = self.FORWARD_VEL_WEIGHT * goal_component

        # - Uprightness
        uprightness = local_up_vector[2]
        upright_reward = self.UPRIGHT_REWARD_WEIGHT * uprightness
        
        is_fallen = current_base_pos[2] < 0.1 or uprightness < 0.5
        # Survival reward that ramps up over time to encourage longer episodes
        survival_reward = self.SURVIVAL_WEIGHT * steps_taken if not is_fallen else 0.0
        
        # Matching orientation with the target velocity direction (encourage facing the direction of movement)
   

        target_direction = target_vel / (np.linalg.norm(target_vel) + 1e-6)
        orientation_alignment = np.dot(forward_vector, target_direction)
        orientation_reward = self.ORIENTATION_REWARD_WEIGHT * max(0.0, orientation_alignment)

        ## - Penalties: ##
        # - Shaking
        shake_penalty = self.SHAKE_PENALTY_WEIGHT * np.sum(np.square(base_angular_vel))
        # - Falling Penalty

        fallen_penalty = self.FALLEN_PENALTY if is_fallen else 0.0
        # - Distance from home position 
        joint_states = p.getJointStates(self.robot_id, self.joint_indices)
        joint_positions = np.array([state[0] for state in joint_states])
        home_deviation = np.sum(np.square(joint_positions - np.array(self.home_position)))
        home_penalty = self.HOME_POSITION_PENALTY_WEIGHT * home_deviation
        # - Jumping
        jump_penalty = self.JUMP_PENALTY_WEIGHT * abs(base_vel[2])
        # - High Altitude
        high_alt_pen = self.HIGH_ALTITUDE_PENALTY_WEIGHT * max(0.0, current_base_pos[2]-1.0)
        # - Tilting
        tilt_penalty = self.TILT_PENALTY_WEIGHT * (1.0 - uprightness)

        # Sum all components, return total reward
        total_reward = (
            goal_velocity_reward + upright_reward + survival_reward + orientation_reward - home_penalty -
            shake_penalty - fallen_penalty - jump_penalty - high_alt_pen - tilt_penalty
        )
        
        if steps_taken % 240 == 0 and self.render_mode == 'human':
            print("================= Step Reward Breakdown ===============")
            print(f"Target Velocity: {target_vel}, Current Velocity: {base_vel}")
            print(f"Base Position: {current_base_pos}, Uprightness: {uprightness:.2f}")
            print(f"Is Fallen: {is_fallen}")

            print(f"Step Reward Breakdown: Forward: {goal_velocity_reward:.2f}, Upright: {upright_reward:.2f}, Survival: {survival_reward:.2f}, Home Penalty: {-home_penalty:.2f}, "
              f"Shake Penalty: {-shake_penalty:.2f}, Fallen Penalty: {-fallen_penalty:.2f}, Orientation: {orientation_reward:.2f}, Tilt Penalty: {-tilt_penalty:.2f}, "
              f"Jump Penalty: {-jump_penalty:.2f}, High Alt Penalty: {-high_alt_pen:.2f} => Total: {total_reward:.2f}")

        return total_reward
        # DEBUG: Print out all the reward components

    def update_config(self, new_config):
        '''
        Update environment parameters based on a new configuration dictionary.
        '''
        for key, value in new_config.items():
            if hasattr(self, key):
                setattr(self, key, value)
                print(f"Updated {key} to {value}")
            else:
                print(f"Warning: {key} is not a valid parameter of the environment.")
    
    def step(self, action):
            """
            Take a step in the simulation with a revised reward function and a strict no-jump rule.
            """
            total_reward = 0.0

            # Repeat the action for some number of steps equal to our action_skip value (to simulate lower control frequency)
            for _ in range(self.action_skip):
                # Iterate over each joint and attempt to move it to the calculated target position given by the policy
                for i, joint_index in enumerate(self.joint_indices):
                    p.setJointMotorControl2(
                        self.robot_id, joint_index, p.POSITION_CONTROL,
                        targetPosition= self.action_factor*action[i]+self.home_position[i], force=self.action_force_limit
                    )
                p.stepSimulation()
                self.steps_taken += 1
                # NEW: use alternate function, input steps taken for ramping survival reward
                total_reward += self.calculate_step_reward_new(action, steps_taken=self.steps_taken)

                if self.steps_taken >= self.steps_per_episode:
                    break
                if self.render_mode == 'human':
                    time.sleep(self.time_step)

            
            # --- Termination conditions ---

            terminated = False
            truncated = self.steps_taken >= self.steps_per_episode  # Timeout => truncated 

            # --- ▼▼▼ CORRECTED LOGIC BLOCK ▼▼▼ ---

            # 1. Get BOTH final position and final orientation
            final_pos, final_orientation = p.getBasePositionAndOrientation(self.robot_id)

            # 2. Check for jumping
            if final_pos[2] > 1.3:
                print("🚫 Jump Detected! Episode terminated with penalty. 🚫")
                terminated = False

            # 3. Check for falling (using the correct orientation variable)
            rotation_matrix = p.getMatrixFromQuaternion(final_orientation)
            final_up_vector = np.array([rotation_matrix[2], rotation_matrix[5], rotation_matrix[8]])
            if final_pos[2] < 0.1 or final_up_vector[2] < 0.3:
                terminated = True
                #print("🤖 Robot has fallen! Episode terminated. 🤖")
                # Display a message in the GUI if in GUI mode
                if self.render_mode == 'human':
                    self.fallen_id = p.addUserDebugText("FALLEN!", [0,0,1], textColorRGB=[1,0,0], textSize=2.5, lifeTime=.1)
                    
            # --- ▲▲▲ END OF CORRECTION ▲▲▲ ---
            self.previous_action = action
            info = self._get_info()

            return self._get_obs(), total_reward, terminated, truncated, info

    def _get_info(self):
        '''
        Returns additional diagnostic information about the environment.
        '''
        info = {}
        base_pos, base_orient = p.getBasePositionAndOrientation(self.robot_id)
        base_vel, base_angular_vel = p.getBaseVelocity(self.robot_id)

        rot_matrix = p.getMatrixFromQuaternion(base_orient)
        local_up_vector = np.array([rot_matrix[2], rot_matrix[5], rot_matrix[8]])
        uprightness = local_up_vector[2]

        info['base_position'] = base_pos
        info['base_orientation'] = base_orient
        info['base_velocity'] = base_vel
        info['base_angular_velocity'] = base_angular_vel
        info['uprightness'] = uprightness

        return info
    
    def render(self):
        pass

    def close(self):
        p.disconnect()

if __name__ == "__main__":
    urdf_file, save_path, save_prefix, model_path = utils.select_robot()

    # Pass box parameters into the environment.
    env = BaseEnv(
        render_mode='human', 
        urdf_filename=urdf_file, 
    )
    
    model = PPO("MlpPolicy", env, verbose=1, n_steps=2048)  # Slightly larger n_steps may help with harder tasks

    checkpoint_callback = CheckpointCallback(
        save_freq=10000,
        save_path=save_path,
        name_prefix=save_prefix
    )
    
    try:
        model.learn(total_timesteps=1000000, callback=checkpoint_callback)  # This task may require longer training
    except KeyboardInterrupt:
        print("Training stopped by user.")
    finally:
        env.close()
    
    print("Training finished.")<|MERGE_RESOLUTION|>--- conflicted
+++ resolved
@@ -335,13 +335,9 @@
         r_fallen = -self.FALLEN_PENALTY if is_fallen else 0.0
 
         ## Calculate total reward:
-<<<<<<< HEAD
-        total_reward = (r_lin_vel+r_ang_vel+ r_height + r_pose + r_action_rate + r_lin_vel_z + r_rp + r_survival - r_fallen)
-=======
-        total_reward = (r_lin_vel+r_ang_vel+ r_height + r_pose + r_action_rate + r_lin_vel_z + r_rp)
-        new_history = pd.DataFrame({'step_taken':[steps_taken],'lin_vel':[r_lin_vel], 'ang_vel':[r_ang_vel], 'height':[r_height], 'pose':[r_pose], 'action_rate':[r_action_rate], 'lin_vel_z':[r_lin_vel_z], 'rp':[r_rp],'total':[total_reward]})
+        total_reward = (r_lin_vel+r_ang_vel+ r_height + r_pose + r_action_rate + r_lin_vel_z + r_rp + r_survival - r_fallen   )
+        new_history = pd.DataFrame({'step_taken':[steps_taken],'lin_vel':[r_lin_vel], 'ang_vel':[r_ang_vel], 'height':[r_height], 'pose':[r_pose], 'action_rate':[r_action_rate], 'lin_vel_z':[r_lin_vel_z], 'rp':[r_rp], 'survival':[r_survival], 'fallen':[r_fallen], 'total':[total_reward]})
         self.reward_history = pd.concat([self.reward_history,new_history], ignore_index=True)
->>>>>>> 5f53c2ef
         return total_reward
     
     def calculate_step_reward(self, action, steps_taken=0):
