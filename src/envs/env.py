# This script sets up a PyBullet-based reinforcement learning environment for a
# simple quadruped robot. The task is to reach and touch a green target box
# (specified by its center and size) within one episode (~30s by default),
# while staying upright and avoiding jumping.
#
# Dependencies:
#   pip install pybullet gymnasium stable-baselines3[extra]
#
# Notes:
# - The URDF file 'simple_quadruped.urdf' must be in the same directory.
# - Uses Stable-Baselines3 PPO as the baseline RL agent.

import os
import time
import math
import json
import numpy as np
import pybullet as p
import pybullet_data
import gymnasium as gym
import pandas as pd
import matplotlib.pyplot as plt

from gymnasium import spaces
from stable_baselines3 import PPO
from stable_baselines3.common.callbacks import CheckpointCallback

from ..utils import utils

from ..utils import config

from ..utils.kinematics import IK


'''
Ideal Structure:
            ______________           _____________      __________________ 
                train.py  |         | visualize.py |    |    test.py     |
           ----------------          --------|------    ----------------
                    | _________________     |     ____________/
                                        | ______ /
                                        | env.py |
                                         --------
 
 '''

# --- Helpful functions ---
def get_min_z(urdf_path):
    """
    Loads a URDF and returns the smallest Z coordinate of its combined bounding box.
    """
    p.connect(p.DIRECT)
    # Load the URDF file
    try:
        robot_id = p.loadURDF(urdf_path)
    except p.error as e:
        p.disconnect()
        raise FileNotFoundError(f"Failed to load URDF: {urdf_path}. Error: {e}")

    # Initialize min_z to a very large value
    min_z = 10

    # The base of the model is treated as link -1
    # Then, iterate through all other links (joints)
    num_joints = p.getNumJoints(robot_id)
    link_indices = [-1] + list(range(num_joints))

    for link_index in link_indices:
        # getAABB returns (min_coords, max_coords)
        aabb = p.getAABB(robot_id, link_index)
        aabb_min = aabb[0]
        current_min_z = aabb_min[2] # Z is the third coordinate (index 2)

        # Update the overall minimum Z value if the current link is lower
        if current_min_z < min_z:
            min_z = current_min_z
    p.disconnect()
    return min_z


# --- Custom Gymnasium Environment for our Robots ---
class BaseEnv(gym.Env):
    """
    A custom environment that wraps the PyBullet simulation for
    reinforcement learning.
    """
    metadata = {'render_modes': ['human'], 'render_fps': 240}

    # Change: init now accepts a target box (center and size).
    def __init__(self, 
                 render_mode=None, 
                 urdf_filename="simple_quadruped.urdf", 
                 start_position=[0, 0, 1],
                 target_speed = 1,):
        super(BaseEnv, self).__init__()
        '''
        This class implements the custom Gym environment for our robot RL training!
        '''

        self.urdf_filename = urdf_filename

        # Decide between PyBullet's GUI and Headless modes of operation
        if render_mode == 'human':
            self.physics_client = p.connect(p.GUI)
            self.debug_line_id = None  # To store the line ID for rendering
        else:
            self.physics_client = p.connect(p.DIRECT)

        # Environment constants
        self.time_step = 1.0 / 240.0
        self.episode_duration = 5.0  # Slightly longer to allow exploration
        self.steps_per_episode = int(self.episode_duration / self.time_step)
        self.action_force_limit = 50
        
        self.action_skip = 10

        self.rolling_avg_speed = np.array([0.0, 0.0, 0.0])

        params = utils.load_all_params(robot_name=os.path.splitext(os.path.basename(urdf_filename))[0])
        for param, value in params.items():
                setattr(self, param, value)
        # load parameters from config.py
        

        p.setAdditionalSearchPath(pybullet_data.getDataPath())
        p.setGravity(0, 0, -9.81)
        p.setPhysicsEngineParameter(fixedTimeStep=self.time_step)
        self.plane_id = p.loadURDF("plane.urdf")
        p.changeDynamics(bodyUniqueId=self.plane_id, 
                 linkIndex=-1,      # -1 for the base
                 lateralFriction=0.8)

        start_orientation = p.getQuaternionFromEuler([0, 0, 0])
        self.start_position = self.START_POSITION if self.START_POSITION !=0 else start_position
        self.robot_id = p.loadURDF(self.urdf_filename, self.start_position, start_orientation, useFixedBase=False,flags=p.URDF_USE_INERTIA_FROM_FILE)

        base_pos, _ = p.getBasePositionAndOrientation(self.robot_id)
        self.start_position = base_pos
        self.joint_limit = 1.57
        self.action_factor = self.joint_limit
        if self.ACTION_LIMIT >0:
            self.action_factor *= self.ACTION_LIMIT
        self.initialize_joints()

        # Define some stable 'home' position array for each joint (straight down, angle of 0)
        self.home_position = [0 for _ in self.joint_indices]
        if 'servobot' in urdf_filename:
            ik = IK()
            idle_cfg = ik.get_idle_cfg(height=0.18)
            self.home_position = [0]*len(self.joint_indices)
            for i in self.joint_indices:
                self.home_position[i] = idle_cfg[self.get_joint_name[i]]
        self.previous_action = np.zeros(self.action_space.shape)

        # Generate a random target velocity to start (in the x-y plane, with a 0 component in the z direction)
        self.target_speed = target_speed
        self.target_velocity = self.generate_random_target_velocity(target_speed)

        # Generate a random target turn to start (yaw angle in radians between -pi and pi)
        self.target_turn = self.generate_random_turn_vector()

        # Generate an initial momentum vector to start (in the x-y plane, with a 0 component in the z direction)
        self.initial_momentum_vector = self.generate_random_initial_momentum(strength=0.0)

        self.render_mode = render_mode
        self.reward_history = pd.DataFrame({'step_taken':[],'lin_vel':[], 'ang_vel':[], 'height':[], 'pose':[], 'action_rate':[], 'lin_vel_z':[], 'rp':[],'survival':[], 'fallen':[], 'total':[]})
        time_now = pd.Timestamp.now().strftime("%Y%m%d_%H%M%S")
        self.reward_history_filename = f"history/reward_history_{time_now}.csv"
        self.reward_history.to_csv(self.reward_history_filename, index=False)

    def initialize_joints(self):
        self.joint_indices = []
        self.get_joint_name = {}
        num_joints = p.getNumJoints(self.robot_id)
        for i in range(num_joints):
            joint_info = p.getJointInfo(self.robot_id, i)
            self.get_joint_name[i] = joint_info[1].decode('utf-8')
            if joint_info[2] == p.JOINT_REVOLUTE:
                self.joint_indices.append(i)
            # restrict joint angles
            if len(joint_info) >= 9:
                self.joint_limit = min(self.joint_limit, joint_info[8],joint_info[9])
            # restrict action force limit based on joint max force if available
            if len(joint_info) >= 11:
                self.action_force_limit = min(self.action_force_limit, joint_info[10])
        self.action_space = spaces.Box(low=-1, high=1, shape=(num_joints,), dtype=np.float32)

        # Define the size of our observation space based on several components:
        # 1. Joint positions and velocities (2 values per joint)
        # 2. Base position (3), 
        # 3. Orientation (4 - quaternion), 
        # 4. Linear velocity (3), 
        # 5. Angular velocity (3),
        # 6. Cosine and Sine of joint angles (2 values per joint)
        # 7. Control Goal Velocity (3 values: x,y,z components)
<<<<<<< HEAD
        # 8. Control Goal Orientation (4 values: quaternion x,y,z,w)
        obs_space_shape = (num_joints * 4) + 13 + 3 + 4
=======
        # 8. Control Goal Turn (1 value, in positive or negative radians/sec)
        obs_space_shape = (num_joints * 4) + 13 + 3 + 1
>>>>>>> 57295656
        self.observation_space = spaces.Box(low=-np.inf, high=np.inf, shape=(obs_space_shape,), dtype=np.float32)

    def _get_obs(self):
        '''
        Returns the agent's observation of the environment. 
        (This is basically the list of state variables the agent sees.)
        '''
        # Angles and velocities of all the joints
        joint_states = p.getJointStates(self.robot_id, self.joint_indices)
        joint_positions = [state[0] for state in joint_states]
        joint_velocities = [state[1] for state in joint_states]

        ## TESTING: ##
        # let's try adding in the cosine and sine values of these joint angles 
        # (This can help with angle wrapping issues)
        joint_cos = [math.cos(pos) for pos in joint_positions]
        joint_sin = [math.sin(pos) for pos in joint_positions]

        # Robot base (central body) 
        base_pos, base_orient = p.getBasePositionAndOrientation(self.robot_id)
        base_vel, base_angular_vel = p.getBaseVelocity(self.robot_id)
        
        # Get the goal velocity vector
        target_vel = self.target_velocity
        
        # Get the goal turn vector
        target_turn = self.target_turn

        # Compose the full observation vector and return it
        obs = np.concatenate([
            joint_positions, joint_velocities, joint_cos, joint_sin, base_pos, base_orient,
            base_vel, base_angular_vel, target_vel, [target_turn]
        ])
        return obs.astype(np.float32)

    def generate_random_target_velocity(self, target_speed):
        ''' Generates a random target velocity vector in the x-y plane with a 0 component in the z direction 
        and a maginitude between min_speed and max_speed '''
        angle = np.random.uniform(0, 2 * np.pi)
        # Have some variation in the target speed to make the policy more robust
        speed = np.random.uniform(target_speed - .25, target_speed + .25)
        return np.array([speed * np.cos(angle), speed * np.sin(angle), 0])

<<<<<<< HEAD
    def generate_random_orientation_vector(self):
        ''' Generates a random orientation command as a quaternion (yaw angle in radians between -pi and pi) '''
        theta = np.random.uniform(-np.pi, np.pi)
        # Return as quaternion [x, y, z, w] representing rotation around Z axis
        return [0, 0, math.sin(theta/2), math.cos(theta/2)]
=======
    def generate_random_turn_vector(self):
        ''' Generates a random turn command (yaw angle in radians/sec between -pi/2 and pi/2) '''
        theta = np.random.uniform(-np.pi/2, np.pi/2)
        return theta
>>>>>>> 57295656
    
    def generate_random_initial_momentum(self, strength):
        ''' Generates a random initial momentum vector in the x-y plane with a magnitude up to 'strength' '''
        angle = np.random.uniform(0, 2 * np.pi)
        momentum = np.random.uniform(0, strength)
        return np.array([momentum * np.cos(angle), momentum * np.sin(angle), 0])

    def reset(self, seed=None, options=None):
        super().reset(seed=seed)
        
        start_position = self.start_position
        start_orientation = p.getQuaternionFromEuler([0, 0, 0])
        p.resetBasePositionAndOrientation(self.robot_id, start_position, start_orientation)
        p.resetBaseVelocity(self.robot_id, linearVelocity=[0,0,0], angularVelocity=[0,0,0])

        for joint_index in self.joint_indices:
            p.resetJointState(self.robot_id, joint_index, targetValue=0, targetVelocity=0)
            p.setJointMotorControl2(
                self.robot_id, joint_index, p.POSITION_CONTROL, targetPosition=0, force=self.action_force_limit
            )

        self.steps_taken = 0


        # New target velocity for this episode
        # self.target_velocity = self.generate_random_target_velocity(self.TARGET_SPEED)
        # Use a fixed target velocity for now to simplify training
        self.target_velocity = np.array([self.target_speed, 0, 0])

        # New target orientation for this episode
        self.target_turn = self.generate_random_turn_vector()

        # New initial momentum for this episode
        self.initial_momentum_vector = self.generate_random_initial_momentum(strength=self.INITIAL_MOMENTUM)
        p.resetBaseVelocity(self.robot_id, linearVelocity=self.initial_momentum_vector.tolist(), angularVelocity=[0,0,0])

        
        observation = self._get_obs()
        info = self._get_info()
        if len(self.reward_history) >0:
            self.reward_history.to_csv(self.reward_history_filename, index=False,mode='a', header=False)
        self.reward_history = pd.DataFrame({'step_taken':[],'lin_vel':[], 'ang_vel':[], 'height':[], 'pose':[], 'action_rate':[], 'lin_vel_z':[], 'rp':[],'survival':[], 'fallen':[], 'total':[]})
        return observation, info
    
    def calculate_step_reward_new(self, action, steps_taken=0):
        ''' 
        This function implements the reward function described in https://federicosarrocco.com/blog/Making-Quadrupeds-Learning-To-Walk
        '''

        # NEW WITH THIS VERSION: 
        # There should be some 'goal' velocity determined at the beginning of each episode to simulate control.
        # We should get that and use it to calculate a reward for movement in the target direction. 
        # There is no 'target box' in this setup - instead it's just trying to follow a velocity vector.

        # This target velocity should be fairly small (0.5 m/s?) to start with - 
        # perhaps we can increase the speed as the training progresses?

        # We also want to define a 'home' position for each joint (probably in the __init__ method) 
        # and punish actions that move too far away from it. This will keep the robot more stable.

        # Get position, orientation, velocity
        current_base_pos, current_base_orient = p.getBasePositionAndOrientation(self.robot_id)
        base_vel, base_angular_vel = p.getBaseVelocity(self.robot_id)
        self.rolling_avg_speed = 0.9*self.rolling_avg_speed + 0.1*np.array(base_vel)
        target_vel = self.target_velocity

        # velocity commands
<<<<<<< HEAD
        target_angular_vel = np.array([0,0,0])
        target_z = self.TARGET_HEIGHT if self.TARGET_HEIGHT else self.start_position[2]

        ## Check if fallen ##
        rot_matrix = p.getMatrixFromQuaternion(current_base_orient)
        z_direction = np.array([rot_matrix[6], rot_matrix[7], rot_matrix[8]])
        if not (0.99<np.linalg.norm(z_direction) < 1.01):
            raise ValueError("Z direction vector is not normalized!")
        uprightness = z_direction[2]
        is_fallen = current_base_pos[2] < 0.1 or uprightness < 0.5

        ## Extract yaw angles from quaternions for orientation tracking ##
        # Current yaw: extract from current_base_orient quaternion [x, y, z, w]
        # Using formula: yaw = atan2(2*(w*z + x*y), 1 - 2*(y^2 + z^2))
        qx, qy, qz, qw = current_base_orient
        current_yaw = math.atan2(2.0 * (qw * qz + qx * qy), 1.0 - 2.0 * (qy**2 + qz**2))
        
        # Target yaw: extract from target_orientation quaternion [x, y, z, w]
        target_orient = self.target_orientation
        tx, ty, tz, tw = target_orient
        target_yaw = math.atan2(2.0 * (tw * tz + tx * ty), 1.0 - 2.0 * (ty**2 + tz**2))
        
        # Calculate yaw error (wrap to [-pi, pi])
        yaw_error = current_yaw - target_yaw
        yaw_error = math.atan2(math.sin(yaw_error), math.cos(yaw_error))  # Wrap to [-pi, pi]
=======
        target_angular_vel = self.target_turn * np.array([0,0,1])  # Yaw only
        target_z = self.start_position[2]
>>>>>>> 57295656

        is_fallen = current_base_pos[2] < 0.05

        # UPDATE 10/16/25: Reward logic now divided by taget velocity magnitude * .1 
        # in order to make the 'bell' shape of the reward function steeper. 
        # Previously the robot could still achieve <95% of the movement rewards without 
        # moving at all in most target velocity ranges, which is not what we want.

        ## Reward Components: ##
<<<<<<< HEAD
        # 1. Linear Velocity Tracking Reward - Use FORWARD_VEL_WEIGHT from config
        r_lin_vel = self.FORWARD_VEL_WEIGHT * np.exp(-np.linalg.norm(np.array(base_vel) - np.array(target_vel))**2)
        # 2. Angular Velocity Tracking Reward
        r_ang_vel = np.exp(-np.linalg.norm(np.array(base_angular_vel) - np.array(target_angular_vel))**2 )
        # 3. Height Penalty - reduced weight
        r_height = -0.1 * (current_base_pos[2] - target_z)**2
        # 4. Pose Similarity Penalty - REDUCED to allow movement!
        joint_states = p.getJointStates(self.robot_id, self.joint_indices)
        joint_positions = np.array([state[0] for state in joint_states])
        r_pose = -0.01 * (np.linalg.norm(joint_positions - np.array(self.home_position))**2)
        # 5. Action Rate Penalty - REDUCED to allow dynamic gaits!
        r_action_rate = -0.001 * np.linalg.norm(action-self.previous_action)**2
        # 6. Vertical Velocity Penalty - reduced
        r_lin_vel_z = -0.1 * base_vel[2]**2
        # 7. Roll and Pitch Penalty
        r_rp = -(1 - uprightness)  # Penalty for not being upright
        # 8. Survival Reward - Small constant reward for staying alive (not scaled by time!)
        # Scaling by steps_taken causes it to dominate other rewards in long episodes
        r_survival = self.SURVIVAL_WEIGHT if not is_fallen else 0.0
        # 9. Fallen Penalty - CRITICAL: Severe penalty for falling!
        r_fallen = -self.FALLEN_PENALTY if is_fallen else 0.0
        # 10. Orientation Tracking Reward - Match target yaw angle
        # Scale up to balance with velocity reward (exp already gives good gradient)
        r_orientation = self.ORIENTATION_REWARD_WEIGHT * 10.0 * np.exp(-(yaw_error**2))

        ## Calculate total reward:
        total_reward = (r_lin_vel + r_ang_vel + r_height + r_pose + r_action_rate + r_lin_vel_z + 
                       r_rp + r_survival + r_fallen + r_orientation)
=======
        # 1. Linear Velocity Tracking Reward
        r_lin_vel = self.FORWARD_VEL_WEIGHT * np.exp(-2*np.linalg.norm(np.array(self.rolling_avg_speed) - np.array(target_vel))**2)
        ### DEBUG: ### 
        #print("="*20)
        #print("VELOCITY DEBUGGING")
        #print("CURRENT VELOCITY:", base_vel)
        #print("TARGET VELOCITY: ", target_vel)
        #print("DIFFERENCE: ", np.array(base_vel) - np.array(target_vel))
        #print("NORM: ", -np.linalg.norm(np.array(base_vel) - np.array(target_vel)))
        #print("NORM^2:", -np.linalg.norm(np.array(base_vel) - np.array(target_vel))**2)
        #print("REWARD: ",r_lin_vel)
        #print("="*20)
        # 2. Angular Velocity Tracking Reward
        r_ang_vel = self.ANGULAR_VEL_WEIGHT * np.exp(-0.01*(np.linalg.norm(np.array(base_angular_vel) - np.array(target_angular_vel))**2))
        # 3. Height Penalty
        r_height = -20*(current_base_pos[2] - target_z)**2
        # 4. Pose Similarity Penalty
        joint_states = p.getJointStates(self.robot_id, self.joint_indices)
        joint_positions = np.array([state[0] for state in joint_states])
        r_pose = -0.075*(np.linalg.norm(joint_positions - np.array(self.home_position))**2)
        # 5. Action Rate Penalty
        r_action_rate = -0.015*np.linalg.norm(action-self.previous_action)**2
        # 6. Vertical Velocity Penalty
        r_lin_vel_z = -0.2*base_vel[2]**2
        # 7. Roll and Pitch Penalty
        rot_matrix = p.getMatrixFromQuaternion(current_base_orient)
        z_direction = np.array([rot_matrix[6], rot_matrix[7], rot_matrix[8]])
        if not (0.99<np.linalg.norm(z_direction) < 1.01):
            raise ValueError("Z direction vector is not normalized!")
        r_rp = -0.4*(1 - z_direction[2])  # Not the same as the penalty described in the blog, but approximately the same when the robot is almost upright.
        # 8. Survival Reward
        r_survival = (self.SURVIVAL_WEIGHT * 1) if not is_fallen else 0.0
        # 9. Fallen Penalty
        r_fallen = -self.FALLEN_PENALTY if is_fallen else 0.0

        ## Calculate total reward:
        total_reward = (r_lin_vel+r_ang_vel+ r_height + r_pose + r_action_rate + r_lin_vel_z + r_rp + r_survival - r_fallen   )
        new_history = pd.DataFrame({'step_taken':[steps_taken],'lin_vel':[r_lin_vel], 'ang_vel':[r_ang_vel], 'height':[r_height], 'pose':[r_pose], 'action_rate':[r_action_rate], 'lin_vel_z':[r_lin_vel_z], 'rp':[r_rp], 'survival':[r_survival], 'fallen':[r_fallen], 'total':[total_reward]})
        self.reward_history = pd.concat([self.reward_history,new_history], ignore_index=True)
>>>>>>> 57295656
        return total_reward
    
    def calculate_step_reward(self, action, steps_taken=0):
        ''' 
        This function is run for each physics step to calculate the reward earned by the robot during that step.
        '''

        # NEW WITH THIS VERSION: 
        # There should be some 'goal' velocity determined at the beginning of each episode to simulate control.
        # We should get that and use it to calculate a reward for movement in the target direction. 
        # There is no 'target box' in this setup - instead it's just trying to follow a velocity vector.
       
        # This target velocity should be fairly small (0.5 m/s?) to start with - 
        # perhaps we can increase the speed as the training progresses?

        # We also want to define a 'home' position for each joint (probably in the __init__ method) 
        # and punish actions that move too far away from it. This will keep the robot more stable.

        # Get position, turn, velocity
        current_base_pos, current_base_orient = p.getBasePositionAndOrientation(self.robot_id)
        base_vel, base_angular_vel = p.getBaseVelocity(self.robot_id)
        rot_matrix = p.getMatrixFromQuaternion(current_base_orient)
        local_up_vector = np.array([rot_matrix[2], rot_matrix[5], rot_matrix[8]])
        forward_vector = np.array([-rot_matrix[3],rot_matrix[0], rot_matrix[6]])

        # Get the target velocity and turn vectors
        target_vel = self.target_velocity
        target_turn = self.target_turn

        ## Reward Components: ##
        
        # === VELOCITY TRACKING (Primary Objective) === #
        # Calculate velocity error (both magnitude and direction)
        velocity_error = np.linalg.norm(np.array(base_vel) - np.array(target_vel))
        # Exponential reward that's high when error is low
        velocity_tracking_reward = self.FORWARD_VEL_WEIGHT * np.exp(-velocity_error)
        
        # Bonus for forward component (helps early learning)
        goal_component = np.dot(base_vel, target_vel) / (np.linalg.norm(target_vel) + 1e-6)
        forward_bonus = self.FORWARD_VEL_WEIGHT * 0.1 * max(0, goal_component)
        
        # === ORIENTATION TRACKING === #
        # Extract yaw angles from quaternions for proper orientation tracking
        qx, qy, qz, qw = current_base_orient
        current_yaw = np.arctan2(2.0 * (qw * qz + qx * qy), 1.0 - 2.0 * (qy**2 + qz**2))
        
        tx, ty, tz, tw = target_orient
        target_yaw = np.arctan2(2.0 * (tw * tz + tx * ty), 1.0 - 2.0 * (ty**2 + tz**2))
        
        # Calculate wrapped yaw error [-pi, pi]
        yaw_error = current_yaw - target_yaw
        yaw_error = np.arctan2(np.sin(yaw_error), np.cos(yaw_error))
        
        # Exponential reward for matching orientation (scaled up to matter!)
        orientation_reward = self.ORIENTATION_REWARD_WEIGHT * 50.0 * np.exp(-abs(yaw_error))

        # - Uprightness
        uprightness = local_up_vector[2]
        upright_reward = self.UPRIGHT_REWARD_WEIGHT * uprightness
        
        is_fallen = current_base_pos[2] < 0.1 or uprightness < 0.5
        # Survival reward that ramps up over time to encourage longer episodes
        survival_reward = self.SURVIVAL_WEIGHT * steps_taken if not is_fallen else 0.0

        ## - Penalties: ##
        # - Shaking
        shake_penalty = self.SHAKE_PENALTY_WEIGHT * np.sum(np.square(base_angular_vel))
        # - Falling Penalty

        fallen_penalty = self.FALLEN_PENALTY if is_fallen else 0.0
        # - Distance from home position 
        joint_states = p.getJointStates(self.robot_id, self.joint_indices)
        joint_positions = np.array([state[0] for state in joint_states])
        home_deviation = np.sum(np.square(joint_positions - np.array(self.home_position)))
        home_penalty = self.HOME_POSITION_PENALTY_WEIGHT * home_deviation
        # - Jumping
        jump_penalty = self.JUMP_PENALTY_WEIGHT * abs(base_vel[2])
        # - High Altitude
        high_alt_pen = self.HIGH_ALTITUDE_PENALTY_WEIGHT * max(0.0, current_base_pos[2]-1.0)
        # - Tilting
        tilt_penalty = self.TILT_PENALTY_WEIGHT * (1.0 - uprightness)

        # Sum all components, return total reward
        total_reward = (
            velocity_tracking_reward + forward_bonus + upright_reward + survival_reward + orientation_reward - home_penalty -
            shake_penalty - fallen_penalty - jump_penalty - high_alt_pen - tilt_penalty
        )
        
        if steps_taken % 240 == 0 and self.render_mode == 'human':
            print("================= Step Reward Breakdown ===============")
            print(f"Target Velocity: {target_vel}, Current Velocity: {base_vel}")
            print(f"Target Yaw: {target_yaw:.2f}, Current Yaw: {current_yaw:.2f}, Yaw Error: {yaw_error:.2f}")
            print(f"Base Position: {current_base_pos}, Uprightness: {uprightness:.2f}")
            print(f"Is Fallen: {is_fallen}")

            print(f"Step Reward Breakdown: Vel Track: {velocity_tracking_reward:.2f}, Fwd Bonus: {forward_bonus:.2f}, "
                  f"Upright: {upright_reward:.2f}, Survival: {survival_reward:.2f}, Orient: {orientation_reward:.2f}, "
                  f"Home Penalty: {-home_penalty:.2f}, Shake Penalty: {-shake_penalty:.2f}, Fallen Penalty: {-fallen_penalty:.2f}, "
                  f"Tilt Penalty: {-tilt_penalty:.2f}, Jump Penalty: {-jump_penalty:.2f}, High Alt Penalty: {-high_alt_pen:.2f} "
                  f"=> Total: {total_reward:.2f}")

        return total_reward
        # DEBUG: Print out all the reward components

    def update_config(self, new_config):
        '''
        Update environment parameters based on a new configuration dictionary.
        '''
        for key, value in new_config.items():
            if hasattr(self, key):
                setattr(self, key, value)
                print(f"Updated {key} to {value}")
            else:
                print(f"Warning: {key} is not a valid parameter of the environment.")
    
    def step(self, action):
            """
            Take a step in the simulation with a revised reward function and a strict no-jump rule.
            """
            total_reward = 0.0

            # Repeat the action for some number of steps equal to our action_skip value (to simulate lower control frequency)
            for _ in range(self.action_skip):
                # Iterate over each joint and attempt to move it to the calculated target position given by the policy
                for i, joint_index in enumerate(self.joint_indices):
                    p.setJointMotorControl2(
                        self.robot_id, joint_index, p.POSITION_CONTROL,
                        targetPosition= self.action_factor*action[i]+self.home_position[i], force=self.action_force_limit
                    )
                p.stepSimulation()
                self.steps_taken += 1
                
                if self.steps_taken >= self.steps_per_episode:
                    break
                if self.render_mode == 'human':
                    time.sleep(self.time_step)
            
            # Calculate reward ONCE per action (not per physics step!)
            # This keeps reward scale reasonable for value function learning
            total_reward = self.calculate_step_reward_new(action, steps_taken=self.steps_taken)

            
            # --- Termination conditions ---

            terminated = False
            truncated = self.steps_taken >= self.steps_per_episode  # Timeout => truncated 

            # --- ▼▼▼ CORRECTED LOGIC BLOCK ▼▼▼ ---

            # 1. Get BOTH final position and final orientation
            final_pos, final_orientation = p.getBasePositionAndOrientation(self.robot_id)

            # 2. Check for jumping
            if final_pos[2] > 1.3:
                print("🚫 Jump Detected! Episode terminated with penalty. 🚫")
                terminated = False

            # 3. Check for falling (using the correct orientation variable)
            rotation_matrix = p.getMatrixFromQuaternion(final_orientation)
            final_up_vector = np.array([rotation_matrix[2], rotation_matrix[5], rotation_matrix[8]])
            if final_pos[2] < 0.1 or final_up_vector[2] < 0.3:
                terminated = True
                #print("🤖 Robot has fallen! Episode terminated. 🤖")
                # Display a message in the GUI if in GUI mode
                if self.render_mode == 'human':
                    self.fallen_id = p.addUserDebugText("FALLEN!", [0,0,1], textColorRGB=[1,0,0], textSize=2.5, lifeTime=.1)
                    
            # --- ▲▲▲ END OF CORRECTION ▲▲▲ ---
            self.previous_action = action
            info = self._get_info()

            return self._get_obs(), total_reward, terminated, truncated, info

    def _get_info(self):
        '''
        Returns additional diagnostic information about the environment.
        '''
        info = {}
        base_pos, base_orient = p.getBasePositionAndOrientation(self.robot_id)
        base_vel, base_angular_vel = p.getBaseVelocity(self.robot_id)

        rot_matrix = p.getMatrixFromQuaternion(base_orient)
        local_up_vector = np.array([rot_matrix[2], rot_matrix[5], rot_matrix[8]])
        uprightness = local_up_vector[2]

        info['base_position'] = base_pos
        info['base_orientation'] = base_orient
        info['base_velocity'] = base_vel
        info['base_angular_velocity'] = base_angular_vel
        info['uprightness'] = uprightness

        return info
    
    def render(self):
        pass

    def close(self):
        p.disconnect()

if __name__ == "__main__":
    urdf_file, save_path, save_prefix, model_path = utils.select_robot()

    # Pass box parameters into the environment.
    env = BaseEnv(
        render_mode='human', 
        urdf_filename=urdf_file, 
    )
    
    model = PPO("MlpPolicy", env, verbose=1, n_steps=2048)  # Slightly larger n_steps may help with harder tasks

    checkpoint_callback = CheckpointCallback(
        save_freq=10000,
        save_path=save_path,
        name_prefix=save_prefix
    )
    
    try:
        model.learn(total_timesteps=1000000, callback=checkpoint_callback)  # This task may require longer training
    except KeyboardInterrupt:
        print("Training stopped by user.")
    finally:
        env.close()
    
    print("Training finished.")<|MERGE_RESOLUTION|>--- conflicted
+++ resolved
@@ -193,13 +193,8 @@
         # 5. Angular velocity (3),
         # 6. Cosine and Sine of joint angles (2 values per joint)
         # 7. Control Goal Velocity (3 values: x,y,z components)
-<<<<<<< HEAD
-        # 8. Control Goal Orientation (4 values: quaternion x,y,z,w)
-        obs_space_shape = (num_joints * 4) + 13 + 3 + 4
-=======
         # 8. Control Goal Turn (1 value, in positive or negative radians/sec)
         obs_space_shape = (num_joints * 4) + 13 + 3 + 1
->>>>>>> 57295656
         self.observation_space = spaces.Box(low=-np.inf, high=np.inf, shape=(obs_space_shape,), dtype=np.float32)
 
     def _get_obs(self):
@@ -243,18 +238,10 @@
         speed = np.random.uniform(target_speed - .25, target_speed + .25)
         return np.array([speed * np.cos(angle), speed * np.sin(angle), 0])
 
-<<<<<<< HEAD
-    def generate_random_orientation_vector(self):
-        ''' Generates a random orientation command as a quaternion (yaw angle in radians between -pi and pi) '''
-        theta = np.random.uniform(-np.pi, np.pi)
-        # Return as quaternion [x, y, z, w] representing rotation around Z axis
-        return [0, 0, math.sin(theta/2), math.cos(theta/2)]
-=======
     def generate_random_turn_vector(self):
         ''' Generates a random turn command (yaw angle in radians/sec between -pi/2 and pi/2) '''
         theta = np.random.uniform(-np.pi/2, np.pi/2)
         return theta
->>>>>>> 57295656
     
     def generate_random_initial_momentum(self, strength):
         ''' Generates a random initial momentum vector in the x-y plane with a magnitude up to 'strength' '''
@@ -322,36 +309,8 @@
         target_vel = self.target_velocity
 
         # velocity commands
-<<<<<<< HEAD
-        target_angular_vel = np.array([0,0,0])
-        target_z = self.TARGET_HEIGHT if self.TARGET_HEIGHT else self.start_position[2]
-
-        ## Check if fallen ##
-        rot_matrix = p.getMatrixFromQuaternion(current_base_orient)
-        z_direction = np.array([rot_matrix[6], rot_matrix[7], rot_matrix[8]])
-        if not (0.99<np.linalg.norm(z_direction) < 1.01):
-            raise ValueError("Z direction vector is not normalized!")
-        uprightness = z_direction[2]
-        is_fallen = current_base_pos[2] < 0.1 or uprightness < 0.5
-
-        ## Extract yaw angles from quaternions for orientation tracking ##
-        # Current yaw: extract from current_base_orient quaternion [x, y, z, w]
-        # Using formula: yaw = atan2(2*(w*z + x*y), 1 - 2*(y^2 + z^2))
-        qx, qy, qz, qw = current_base_orient
-        current_yaw = math.atan2(2.0 * (qw * qz + qx * qy), 1.0 - 2.0 * (qy**2 + qz**2))
-        
-        # Target yaw: extract from target_orientation quaternion [x, y, z, w]
-        target_orient = self.target_orientation
-        tx, ty, tz, tw = target_orient
-        target_yaw = math.atan2(2.0 * (tw * tz + tx * ty), 1.0 - 2.0 * (ty**2 + tz**2))
-        
-        # Calculate yaw error (wrap to [-pi, pi])
-        yaw_error = current_yaw - target_yaw
-        yaw_error = math.atan2(math.sin(yaw_error), math.cos(yaw_error))  # Wrap to [-pi, pi]
-=======
         target_angular_vel = self.target_turn * np.array([0,0,1])  # Yaw only
         target_z = self.start_position[2]
->>>>>>> 57295656
 
         is_fallen = current_base_pos[2] < 0.05
 
@@ -361,36 +320,6 @@
         # moving at all in most target velocity ranges, which is not what we want.
 
         ## Reward Components: ##
-<<<<<<< HEAD
-        # 1. Linear Velocity Tracking Reward - Use FORWARD_VEL_WEIGHT from config
-        r_lin_vel = self.FORWARD_VEL_WEIGHT * np.exp(-np.linalg.norm(np.array(base_vel) - np.array(target_vel))**2)
-        # 2. Angular Velocity Tracking Reward
-        r_ang_vel = np.exp(-np.linalg.norm(np.array(base_angular_vel) - np.array(target_angular_vel))**2 )
-        # 3. Height Penalty - reduced weight
-        r_height = -0.1 * (current_base_pos[2] - target_z)**2
-        # 4. Pose Similarity Penalty - REDUCED to allow movement!
-        joint_states = p.getJointStates(self.robot_id, self.joint_indices)
-        joint_positions = np.array([state[0] for state in joint_states])
-        r_pose = -0.01 * (np.linalg.norm(joint_positions - np.array(self.home_position))**2)
-        # 5. Action Rate Penalty - REDUCED to allow dynamic gaits!
-        r_action_rate = -0.001 * np.linalg.norm(action-self.previous_action)**2
-        # 6. Vertical Velocity Penalty - reduced
-        r_lin_vel_z = -0.1 * base_vel[2]**2
-        # 7. Roll and Pitch Penalty
-        r_rp = -(1 - uprightness)  # Penalty for not being upright
-        # 8. Survival Reward - Small constant reward for staying alive (not scaled by time!)
-        # Scaling by steps_taken causes it to dominate other rewards in long episodes
-        r_survival = self.SURVIVAL_WEIGHT if not is_fallen else 0.0
-        # 9. Fallen Penalty - CRITICAL: Severe penalty for falling!
-        r_fallen = -self.FALLEN_PENALTY if is_fallen else 0.0
-        # 10. Orientation Tracking Reward - Match target yaw angle
-        # Scale up to balance with velocity reward (exp already gives good gradient)
-        r_orientation = self.ORIENTATION_REWARD_WEIGHT * 10.0 * np.exp(-(yaw_error**2))
-
-        ## Calculate total reward:
-        total_reward = (r_lin_vel + r_ang_vel + r_height + r_pose + r_action_rate + r_lin_vel_z + 
-                       r_rp + r_survival + r_fallen + r_orientation)
-=======
         # 1. Linear Velocity Tracking Reward
         r_lin_vel = self.FORWARD_VEL_WEIGHT * np.exp(-2*np.linalg.norm(np.array(self.rolling_avg_speed) - np.array(target_vel))**2)
         ### DEBUG: ### 
@@ -430,7 +359,6 @@
         total_reward = (r_lin_vel+r_ang_vel+ r_height + r_pose + r_action_rate + r_lin_vel_z + r_rp + r_survival - r_fallen   )
         new_history = pd.DataFrame({'step_taken':[steps_taken],'lin_vel':[r_lin_vel], 'ang_vel':[r_ang_vel], 'height':[r_height], 'pose':[r_pose], 'action_rate':[r_action_rate], 'lin_vel_z':[r_lin_vel_z], 'rp':[r_rp], 'survival':[r_survival], 'fallen':[r_fallen], 'total':[total_reward]})
         self.reward_history = pd.concat([self.reward_history,new_history], ignore_index=True)
->>>>>>> 57295656
         return total_reward
     
     def calculate_step_reward(self, action, steps_taken=0):
