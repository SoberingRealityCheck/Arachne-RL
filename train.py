--- conflicted
+++ resolved
@@ -49,11 +49,7 @@
         self.ACTION_PENALTY_WEIGHT = 1.0
         self.SHAKE_PENALTY_WEIGHT = 0.1
         self.SURVIVAL_BONUS = 0.1
-<<<<<<< HEAD
-        self.FALLEN_PENALTY = 3.0
-=======
         self.FALLEN_PENALTY = 5.0
->>>>>>> 9a722c1b
 
         # --- START POSITION AND ORIENTATION---
         self.start_position = [1.5, 1.5, 0.2]
@@ -67,13 +63,8 @@
         self.plane_id = p.loadURDF("plane.urdf")
         
         # --- MODIFIED: Load robot and define spaces in __init__ ---
-<<<<<<< HEAD
-        start_position = [0, 0, .5]
-        start_orientation = p.getQuaternionFromEuler([0, 0, 0])
-=======
         start_position = self.start_position
         start_orientation = self.start_orientation
->>>>>>> 9a722c1b
         self.robot_id = p.loadURDF(self.urdf_filename, start_position, start_orientation, useFixedBase=False)
         
         self.joint_indices = []
@@ -119,13 +110,8 @@
         super().reset(seed=seed)
         
         # --- MODIFIED: Reset robot state without reloading ---
-<<<<<<< HEAD
-        start_position = [0, 0, .3]
-        start_orientation = p.getQuaternionFromEuler([0, 0, 0])
-=======
         start_position = self.start_position
         start_orientation = self.start_orientation
->>>>>>> 9a722c1b
         p.resetBasePositionAndOrientation(self.robot_id, start_position, start_orientation)
         p.resetBaseVelocity(self.robot_id, linearVelocity=[0,0,0], angularVelocity=[0,0,0])
 
