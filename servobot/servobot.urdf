--- conflicted
+++ resolved
@@ -42,59 +42,7 @@
             </material>
         </visual>
         <collision>
-<<<<<<< HEAD
-            <origin xyz="0.0316745 -0 0" rpy="1.5708 -0 -1.5708"/>
-            <geometry>
-                <mesh filename="botleg.stl"/>
-            </geometry>
-        </collision>
-    </link>
-    <!-- Joint from toplegasm to botlegasm -->
-    <joint name="BR_BotLeg" type="revolute">
-        <origin xyz="-0 0.112 0" rpy="3.14159 -0 1.5708"/>
-        <parent link="toplegasm"/>
-        <child link="botlegasm"/>
-        <axis xyz="0 0 1"/>
-        <limit effort="1" velocity="1" lower="-3.141592653589793" upper="3.141592653589793"/>
-    </joint>
-    <!-- Joint from hipsubasm_2 to toplegasm -->
-    <joint name="BR_TopLeg" type="revolute">
-        <origin xyz="-0.02225 -0.028265 -0.02" rpy="3.14159 -1.5708 0"/>
-        <parent link="hipsubasm_2"/>
-        <child link="toplegasm"/>
-        <axis xyz="0 0 1"/>
-        <limit effort="1" velocity="1" lower="-1.5708" upper="1.5708"/>
-    </joint>
-    <!-- Joint from mainbody to hipsubasm_2 -->
-    <joint name="BR_Hip" type="revolute">
-        <origin xyz="0.1103 -0 0.16305" rpy="-3.14159 0 3.14159"/>
-        <parent link="mainbody"/>
-        <child link="hipsubasm_2"/>
-        <axis xyz="0 0 1"/>
-        <limit effort="1" velocity="1" lower="-0.785398" upper="0.785398"/>
-    </joint>
-    <!-- Link mirroredhipsubasm -->
-    <link name="mirroredhipsubasm">
-        <inertial>
-            <origin xyz="-0.00448487 0.0179728 -0.0160981" rpy="0 0 0"/>
-            <mass value="0.0661231"/>
-            <inertia ixx="0" ixy="-0" ixz="0" iyy="0" iyz="0" izz="0"/>
-        </inertial>
-        <!-- Part servo_8 -->
-        <visual>
-            <origin xyz="0.0182 0.018115 -0.02" rpy="0 -0 -1.5708"/>
-            <geometry>
-                <mesh filename="servo.stl"/>
-            </geometry>
-            <material name="servo_8_material">
-                <color rgba="0.301961 0.301961 0.301961 1.0"/>
-            </material>
-        </visual>
-        <collision>
-            <origin xyz="0.0182 0.018115 -0.02" rpy="0 -0 -1.5708"/>
-=======
             <origin xyz="0.0316745 0 -0.02"/>
->>>>>>> 9a722c1b
             <geometry>
                 <sphere radius="0.01"/>
             </geometry>
@@ -118,75 +66,7 @@
             </material>
         </visual>
         <collision>
-<<<<<<< HEAD
-            <origin xyz="0.0316745 0 0" rpy="1.5708 -0 -1.5708"/>
-            <geometry>
-                <mesh filename="botleg.stl"/>
-            </geometry>
-        </collision>
-    </link>
-    <!-- Joint from toplegasm_2 to botlegasm_2 -->
-    <joint name="BL_BotLeg" type="revolute">
-        <origin xyz="0 0.112 -0" rpy="-3.14159 0 1.5708"/>
-        <parent link="toplegasm_2"/>
-        <child link="botlegasm_2"/>
-        <axis xyz="0 0 1"/>
-        <limit effort="1" velocity="1" lower="-3.141592653589793" upper="3.141592653589793"/>
-    </joint>
-    <!-- Joint from mirroredhipsubasm to toplegasm_2 -->
-    <joint name="BL_TopLeg" type="revolute">
-        <origin xyz="-0.02225 0.028265 -0.02" rpy="0 1.5708 0"/>
-        <parent link="mirroredhipsubasm"/>
-        <child link="toplegasm_2"/>
-        <axis xyz="0 0 1"/>
-        <limit effort="1" velocity="1" lower="-1.5708" upper="1.5708"/>
-    </joint>
-    <!-- Joint from mainbody to mirroredhipsubasm -->
-    <joint name="BL_Hip" type="revolute">
-        <origin xyz="-0 -0 0.16305" rpy="3.14159 -0 -0"/>
-        <parent link="mainbody"/>
-        <child link="mirroredhipsubasm"/>
-        <axis xyz="0 0 1"/>
-        <limit effort="1" velocity="1" lower="-0.785398" upper="0.785398"/>
-    </joint>
-    <!-- Link mirroredhipsubasm_2 -->
-    <link name="mirroredhipsubasm_2">
-        <inertial>
-            <origin xyz="-0.00448487 0.0179728 -0.0160981" rpy="0 0 0"/>
-            <mass value="0.0661231"/>
-            <inertia ixx="0" ixy="-0" ixz="0" iyy="0" iyz="0" izz="0"/>
-        </inertial>
-        <!-- Part servo_10 -->
-        <visual>
-            <origin xyz="0.0182 0.018115 -0.02" rpy="-0 -0 -1.5708"/>
-            <geometry>
-                <mesh filename="servo.stl"/>
-            </geometry>
-            <material name="servo_10_material">
-                <color rgba="0.301961 0.301961 0.301961 1.0"/>
-            </material>
-        </visual>
-        <collision>
-            <origin xyz="0.0182 0.018115 -0.02" rpy="-0 -0 -1.5708"/>
-            <geometry>
-                <mesh filename="servo.stl"/>
-            </geometry>
-        </collision>
-        <!-- Part mirrorhipjoint_2 -->
-        <visual>
-            <origin xyz="0.01 0.01729 -0.02375" rpy="1.5708 1.5708 0"/>
-            <geometry>
-                <mesh filename="mirrorhipjoint.stl"/>
-            </geometry>
-            <material name="mirrorhipjoint_2_material">
-                <color rgba="0.231373 0.380392 0.705882 1.0"/>
-            </material>
-        </visual>
-        <collision>
-            <origin xyz="0.01 0.01729 -0.02375" rpy="1.5708 1.5708 0"/>
-=======
             <origin xyz="0.0316745 0 -0.02"/>
->>>>>>> 9a722c1b
             <geometry>
                 <sphere radius="0.01"/>
             </geometry>
@@ -247,12 +127,8 @@
         <parent link="mainbody"/>
         <child link="leg_br"/>
         <axis xyz="0 0 1"/>
-<<<<<<< HEAD
-        <limit effort="1" velocity="1" lower="-3.141592653589793" upper="3.141592653589793"/>
-=======
         <limit effort="50" velocity="20" lower="-1.5708" upper="1.5708"/>
         <dynamics damping="0.1" friction="0.1"/>
->>>>>>> 9a722c1b
     </joint>
 
     <joint name="BL_Hip" type="revolute">
@@ -260,12 +136,8 @@
         <parent link="mainbody"/>
         <child link="leg_bl"/>
         <axis xyz="0 0 1"/>
-<<<<<<< HEAD
-        <limit effort="1" velocity="1" lower="-1.5708" upper="1.5708"/>
-=======
         <limit effort="50" velocity="20" lower="-1.5708" upper="1.5708"/>
         <dynamics damping="0.1" friction="0.1"/>
->>>>>>> 9a722c1b
     </joint>
 
     <joint name="FR_Hip" type="revolute">
@@ -273,155 +145,16 @@
         <parent link="mainbody"/>
         <child link="leg_fr"/>
         <axis xyz="0 0 1"/>
-<<<<<<< HEAD
-        <limit effort="1" velocity="1" lower="-0.785398" upper="0.785398"/>
-=======
         <limit effort="50" velocity="20" lower="-1.5708" upper="1.5708"/>
         <dynamics damping="0.1" friction="0.1"/>
->>>>>>> 9a722c1b
     </joint>
 
     <joint name="FL_Hip" type="revolute">
         <origin xyz="-0.1742 -0.0237903 0.235556" rpy="1.5708 -0 0"/>
-<<<<<<< HEAD
-        <parent link="hipsubasm"/>
-        <child link="mainbody"/>
-        <axis xyz="0 0 1"/>
-        <limit effort="1" velocity="1" lower="-0.785398" upper="0.785398"/>
-    </joint>
-    <!-- Link toplegasm_4 -->
-    <link name="toplegasm_4">
-        <inertial>
-            <origin xyz="0 0.056 -0.00366855" rpy="0 0 0"/>
-            <mass value="0.025684"/>
-            <inertia ixx="0" ixy="-0" ixz="0" iyy="0" iyz="0" izz="0"/>
-        </inertial>
-        <!-- Part servohornreplacement_11 -->
-        <visual>
-            <origin xyz="0 -0 -0.0058" rpy="-0 0 0"/>
-            <geometry>
-                <mesh filename="servohornreplacement.stl"/>
-            </geometry>
-            <material name="servohornreplacement_11_material">
-                <color rgba="0.615686 0.811765 0.929412 1.0"/>
-            </material>
-        </visual>
-        <collision>
-            <origin xyz="0 -0 -0.0058" rpy="-0 0 0"/>
-            <geometry>
-                <mesh filename="servohornreplacement.stl"/>
-            </geometry>
-        </collision>
-        <!-- Part toplegcover_4 -->
-        <visual>
-            <origin xyz="-0 0.056 -0.0079" rpy="1.5708 -0 -0"/>
-            <geometry>
-                <mesh filename="toplegcover.stl"/>
-            </geometry>
-            <material name="toplegcover_4_material">
-                <color rgba="0.615686 0.811765 0.929412 1.0"/>
-            </material>
-        </visual>
-        <collision>
-            <origin xyz="-0 0.056 -0.0079" rpy="1.5708 -0 -0"/>
-            <geometry>
-                <mesh filename="toplegcover.stl"/>
-            </geometry>
-        </collision>
-        <!-- Part servohornreplacement_12 -->
-        <visual>
-            <origin xyz="0 0.112 -0.0058" rpy="-0 -0 -0"/>
-            <geometry>
-                <mesh filename="servohornreplacement.stl"/>
-            </geometry>
-            <material name="servohornreplacement_12_material">
-                <color rgba="0.615686 0.811765 0.929412 1.0"/>
-            </material>
-        </visual>
-        <collision>
-            <origin xyz="0 0.112 -0.0058" rpy="-0 -0 -0"/>
-            <geometry>
-                <mesh filename="servohornreplacement.stl"/>
-            </geometry>
-        </collision>
-        <!-- Part topleg_4 -->
-        <visual>
-            <origin xyz="0 0.056 -0.0079" rpy="-0 -0 -0"/>
-            <geometry>
-                <mesh filename="topleg.stl"/>
-            </geometry>
-            <material name="topleg_4_material">
-                <color rgba="0.231373 0.380392 0.705882 1.0"/>
-            </material>
-        </visual>
-        <collision>
-            <origin xyz="0 0.056 -0.0079" rpy="-0 -0 -0"/>
-            <geometry>
-                <mesh filename="topleg.stl"/>
-            </geometry>
-        </collision>
-    </link>
-    <!-- Link botlegasm_4 -->
-    <link name="botlegasm_4">
-        <inertial>
-            <origin xyz="0.0143552 0 -0.0172417" rpy="0 0 0"/>
-            <mass value="0.0546456"/>
-            <inertia ixx="0" ixy="0" ixz="-0" iyy="0" iyz="-0" izz="0"/>
-        </inertial>
-        <!-- Part servo_12 -->
-        <visual>
-            <origin xyz="0.01015 0 -0.04045" rpy="-1.5708 -0 0"/>
-            <geometry>
-                <mesh filename="servo.stl"/>
-            </geometry>
-            <material name="servo_12_material">
-                <color rgba="0.301961 0.301961 0.301961 1.0"/>
-            </material>
-        </visual>
-        <collision>
-            <origin xyz="0.01015 0 -0.04045" rpy="-1.5708 -0 0"/>
-            <geometry>
-                <mesh filename="servo.stl"/>
-            </geometry>
-        </collision>
-        <!-- Part botleg_4 -->
-        <visual>
-            <origin xyz="0.0316745 -0 0" rpy="1.5708 -0 -1.5708"/>
-            <geometry>
-                <mesh filename="botleg.stl"/>
-            </geometry>
-            <material name="botleg_4_material">
-                <color rgba="0.87451 0.447059 0.317647 1.0"/>
-            </material>
-        </visual>
-        <collision>
-            <origin xyz="0.0316745 -0 0" rpy="1.5708 -0 -1.5708"/>
-            <geometry>
-                <mesh filename="botleg.stl"/>
-            </geometry>
-        </collision>
-    </link>
-    <!-- Joint from toplegasm_4 to botlegasm_4 -->
-    <joint name="FL_BotLeg" type="revolute">
-        <origin xyz="0 0.112 -0" rpy="3.14159 0 1.5708"/>
-        <parent link="toplegasm_4"/>
-        <child link="botlegasm_4"/>
-        <axis xyz="0 0 1"/>
-        <limit effort="1" velocity="1" lower="-3.141592653589793" upper="3.141592653589793"/>
-    </joint>
-    <!-- Joint from hipsubasm to toplegasm_4 -->
-    <joint name="FL_TopLeg" type="revolute">
-        <origin xyz="-0.19645 -0.00379035 0.207291" rpy="-1.5708 0 -1.5708"/>
-        <parent link="hipsubasm"/>
-        <child link="toplegasm_4"/>
-        <axis xyz="0 0 1"/>
-        <limit effort="1" velocity="1" lower="-1.5708" upper="1.5708"/>
-=======
         <parent link="mainbody"/>
         <child link="leg_fl"/>
         <axis xyz="0 0 1"/>
         <limit effort="50" velocity="20" lower="-1.5708" upper="1.5708"/>
         <dynamics damping="0.1" friction="0.1"/>
->>>>>>> 9a722c1b
     </joint>
 </robot>